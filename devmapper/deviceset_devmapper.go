--- conflicted
+++ resolved
@@ -650,11 +650,7 @@
 	return nil
 }
 
-<<<<<<< HEAD
-func (devices *DeviceSet) MountDevice(hash, path string) error {
-=======
-func (devices *DeviceSetDM) MountDevice(hash, path string, readOnly bool) error {
->>>>>>> a14496ce
+func (devices *DeviceSet) MountDevice(hash, path string, readOnly bool) error {
 	devices.Lock()
 	defer devices.Unlock()
 
